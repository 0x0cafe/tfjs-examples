/**
 * @license
 * Copyright 2018 Google LLC. All Rights Reserved.
 * Licensed under the Apache License, Version 2.0 (the "License");
 * you may not use this file except in compliance with the License.
 * You may obtain a copy of the License at
 *
 * http://www.apache.org/licenses/LICENSE-2.0
 *
 * Unless required by applicable law or agreed to in writing, software
 * distributed under the License is distributed on an "AS IS" BASIS,
 * WITHOUT WARRANTIES OR CONDITIONS OF ANY KIND, either express or implied.
 * See the License for the specific language governing permissions and
 * limitations under the License.
 * =============================================================================
 */

import * as socketioClient from 'socket.io-client';
import Vue from 'vue';

import {AccuracyPerClass} from '../types';

const SOCKET = 'http://localhost:8001/';

// tslint:disable-next-line:no-default-export
export default Vue.extend({
  // tslint:disable-next-line:object-literal-shorthand
  mounted: function() {
    const socket = socketioClient(
        SOCKET, {reconnectionDelay: 300, reconnectionDelayMax: 300});
    socket.connect();

    socket.on('accuracyPerClass', (accPerClass: AccuracyPerClass) => {
      plotAccuracyPerClass(accPerClass);
    });

    socket.on('disconnect', () => {
      // Clear out training table on disconnect.
      const table = document.getElementById('table');
      table.innerHTML = '';
    });
  }
});

<<<<<<< HEAD
const MAX_NUM_POINTS = 100;
const BAR_WIDTH_PX = 300;

function subsample(accuracy: Array<{batch: number, accuracy: number}>) {
  const skip = Math.max(1, accuracy.length / MAX_NUM_POINTS);
  const result: Array<{batch: number, accuracy: number}> = [];
  for (let i = 0; i < accuracy.length; i += skip) {
    result.push(accuracy[Math.round(i)]);
  }
  return result;
}

=======
>>>>>>> 3433eaf1
function plotAccuracyPerClass(accPerClass: AccuracyPerClass) {
  const table = document.getElementById('table-rows');
  table.innerHTML = '';

  for (const label in accPerClass) {
    const scores = accPerClass[label];
    // Row.
    const rowDiv = document.createElement('div');
    rowDiv.className = 'row';
    table.appendChild(rowDiv);

    // Label.
    const labelDiv = document.createElement('div');
    labelDiv.innerText = label;
    labelDiv.className = 'label';
    rowDiv.appendChild(labelDiv);

    // Score.
    const scoreContainer = document.createElement('div');
    scoreContainer.className = 'score-container';
    scoreContainer.style.width = BAR_WIDTH_PX + 'px';
    rowDiv.appendChild(scoreContainer);

    plotScoreBar(scores.training, scoreContainer);
    if (scores.validation) {
      plotScoreBar(scores.validation, scoreContainer, 'validation');
    }
  }
<<<<<<< HEAD
}

function plotScoreBar(
    score: number, container: HTMLDivElement, className = '') {
  const scoreDiv = document.createElement('div');
  scoreDiv.className = 'score ' + className;
  scoreDiv.style.width = (score * BAR_WIDTH_PX) + 'px';
  scoreDiv.innerHTML = (score * 100).toFixed(1);
  container.appendChild(scoreDiv);
}

function plotProgress(progress: TrainProgress) {
  accuracy.push({batch: accuracy.length + 1, accuracy: progress.accuracy});
  embed(
      '#accuracyCanvas', {
        '$schema': 'https://vega.github.io/schema/vega-lite/v2.json',
        'data': {'values': subsample(accuracy)},
        'width': 260,
        'mark': {'type': 'line', 'legend': null, 'orient': 'vertical'},
        'encoding': {
          'x': {'field': 'batch', 'type': 'quantitative'},
          'y': {'field': 'accuracy', 'type': 'quantitative'},
          'color': {'field': 'set', 'type': 'nominal', 'legend': null},
        },
      },
      {'width': 360});
=======
>>>>>>> 3433eaf1
}<|MERGE_RESOLUTION|>--- conflicted
+++ resolved
@@ -17,15 +17,13 @@
 
 import * as socketioClient from 'socket.io-client';
 import Vue from 'vue';
-
 import {AccuracyPerClass} from '../types';
 
 const SOCKET = 'http://localhost:8001/';
 
 // tslint:disable-next-line:no-default-export
 export default Vue.extend({
-  // tslint:disable-next-line:object-literal-shorthand
-  mounted: function() {
+  mounted: () => {
     const socket = socketioClient(
         SOCKET, {reconnectionDelay: 300, reconnectionDelayMax: 300});
     socket.connect();
@@ -42,21 +40,8 @@
   }
 });
 
-<<<<<<< HEAD
-const MAX_NUM_POINTS = 100;
 const BAR_WIDTH_PX = 300;
 
-function subsample(accuracy: Array<{batch: number, accuracy: number}>) {
-  const skip = Math.max(1, accuracy.length / MAX_NUM_POINTS);
-  const result: Array<{batch: number, accuracy: number}> = [];
-  for (let i = 0; i < accuracy.length; i += skip) {
-    result.push(accuracy[Math.round(i)]);
-  }
-  return result;
-}
-
-=======
->>>>>>> 3433eaf1
 function plotAccuracyPerClass(accPerClass: AccuracyPerClass) {
   const table = document.getElementById('table-rows');
   table.innerHTML = '';
@@ -85,7 +70,6 @@
       plotScoreBar(scores.validation, scoreContainer, 'validation');
     }
   }
-<<<<<<< HEAD
 }
 
 function plotScoreBar(
@@ -95,23 +79,4 @@
   scoreDiv.style.width = (score * BAR_WIDTH_PX) + 'px';
   scoreDiv.innerHTML = (score * 100).toFixed(1);
   container.appendChild(scoreDiv);
-}
-
-function plotProgress(progress: TrainProgress) {
-  accuracy.push({batch: accuracy.length + 1, accuracy: progress.accuracy});
-  embed(
-      '#accuracyCanvas', {
-        '$schema': 'https://vega.github.io/schema/vega-lite/v2.json',
-        'data': {'values': subsample(accuracy)},
-        'width': 260,
-        'mark': {'type': 'line', 'legend': null, 'orient': 'vertical'},
-        'encoding': {
-          'x': {'field': 'batch', 'type': 'quantitative'},
-          'y': {'field': 'accuracy', 'type': 'quantitative'},
-          'color': {'field': 'set', 'type': 'nominal', 'legend': null},
-        },
-      },
-      {'width': 360});
-=======
->>>>>>> 3433eaf1
 }
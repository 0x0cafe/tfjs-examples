{
  "name": "tfjs-examples-cart-pole",
  "version": "0.1.0",
  "description": "",
  "main": "index.js",
  "license": "Apache-2.0",
  "private": true,
  "engines": {
    "node": ">=8.9.0"
  },
  "dependencies": {
<<<<<<< HEAD
    "@tensorflow/tfjs": "^0.13.2",
    "@tensorflow/tfjs-vis": "^0.2.0"
=======
    "@tensorflow/tfjs": "^0.13.3",
    "vega-embed": "^3.0.0"
>>>>>>> 103d8c20
  },
  "scripts": {
    "build": "cross-env NODE_ENV=production parcel build index.html --no-minify --public-url ./",
    "link-local": "yalc link",
    "postinstall": "yarn upgrade --pattern @tensorflow",
    "watch": "./serve.sh"
  },
  "devDependencies": {
    "@babel/core": "^7.0.0-0",
    "@babel/plugin-transform-runtime": "^7.1.0",
    "babel-preset-env": "~1.6.1",
    "clang-format": "~1.2.2",
    "cross-env": "^5.1.6",
    "http-server": "~0.10.0",
    "parcel-bundler": "~1.10.3",
    "typescript": "^2.9.2",
    "yalc": "~1.0.0-pre.22"
  }
}<|MERGE_RESOLUTION|>--- conflicted
+++ resolved
@@ -9,13 +9,8 @@
     "node": ">=8.9.0"
   },
   "dependencies": {
-<<<<<<< HEAD
-    "@tensorflow/tfjs": "^0.13.2",
+    "@tensorflow/tfjs": "^0.13.3",
     "@tensorflow/tfjs-vis": "^0.2.0"
-=======
-    "@tensorflow/tfjs": "^0.13.3",
-    "vega-embed": "^3.0.0"
->>>>>>> 103d8c20
   },
   "scripts": {
     "build": "cross-env NODE_ENV=production parcel build index.html --no-minify --public-url ./",
